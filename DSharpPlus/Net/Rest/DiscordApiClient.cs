--- conflicted
+++ resolved
@@ -1085,7 +1085,6 @@
         #endregion
 
         #region Channel
-<<<<<<< HEAD
         /// <summary>
         /// Creates a guild channel
         /// </summary>
@@ -1099,12 +1098,10 @@
         /// <param name="overwrites">Channel overwrites</param>
         /// <param name="nsfw">Whether this channel should be marked as NSFW</param>
         /// <param name="perUserRateLimit">Slow mode timeout for users.</param>
+        /// <param name="qualityMode">Video quality.</param>
         /// <param name="reason">Reason this channel was created</param>
         /// <returns></returns>
-        public async Task<DiscordChannel> CreateGuildChannelAsync(ulong guild_id, string name, ChannelType type, ulong? parent, Optional<string> topic, int? bitrate, int? user_limit, IEnumerable<DiscordOverwriteBuilder> overwrites, bool? nsfw, Optional<int?> perUserRateLimit, string reason)
-=======
-        internal async Task<DiscordChannel> CreateGuildChannelAsync(ulong guild_id, string name, ChannelType type, ulong? parent, Optional<string> topic, int? bitrate, int? user_limit, IEnumerable<DiscordOverwriteBuilder> overwrites, bool? nsfw, Optional<int?> perUserRateLimit, VideoQualityMode? qualityMode, string reason)
->>>>>>> 512eb8a6
+        public async Task<DiscordChannel> CreateGuildChannelAsync(ulong guild_id, string name, ChannelType type, ulong? parent, Optional<string> topic, int? bitrate, int? user_limit, IEnumerable<DiscordOverwriteBuilder> overwrites, bool? nsfw, Optional<int?> perUserRateLimit, VideoQualityMode? qualityMode, string reason)
         {
             var restoverwrites = new List<DiscordRestOverwrite>();
             if (overwrites != null)
@@ -1146,7 +1143,6 @@
             return ret;
         }
 
-<<<<<<< HEAD
         /// <summary>
         /// Modifies a channel
         /// </summary>
@@ -1160,12 +1156,10 @@
         /// <param name="user_limit">New voice channel user limit</param>
         /// <param name="perUserRateLimit">Slow mode timeout for users.</param>
         /// <param name="rtcRegion">New region override.</param>
+        /// <param name="qualityMode">New video quality for this channel.</param>
         /// <param name="reason">Reason why this channel was modified</param>
         /// <returns></returns>
-        public Task ModifyChannelAsync(ulong channel_id, string name, int? position, Optional<string> topic, bool? nsfw, Optional<ulong?> parent, int? bitrate, int? user_limit, Optional<int?> perUserRateLimit, Optional<string> rtcRegion, string reason)
-=======
-        internal Task ModifyChannelAsync(ulong channel_id, string name, int? position, Optional<string> topic, bool? nsfw, Optional<ulong?> parent, int? bitrate, int? user_limit, Optional<int?> perUserRateLimit, Optional<string> rtcRegion, VideoQualityMode? qualityMode, string reason)
->>>>>>> 512eb8a6
+        public Task ModifyChannelAsync(ulong channel_id, string name, int? position, Optional<string> topic, bool? nsfw, Optional<ulong?> parent, int? bitrate, int? user_limit, Optional<int?> perUserRateLimit, Optional<string> rtcRegion, VideoQualityMode? qualityMode, string reason)
         {
             var pld = new RestChannelModifyPayload
             {
@@ -1203,7 +1197,7 @@
             action(mdl);
 
             return this.ModifyChannelAsync(channelId, mdl.Name, mdl.Position, mdl.Topic, mdl.Nsfw,
-                mdl.Parent.HasValue ? mdl.Parent.Value?.Id : default(Optional<ulong?>), mdl.Bitrate, mdl.Userlimit, mdl.PerUserRateLimit, mdl.RtcRegion.IfPresent(e => e?.Id),
+                mdl.Parent.HasValue ? mdl.Parent.Value?.Id : default(Optional<ulong?>), mdl.Bitrate, mdl.Userlimit, mdl.PerUserRateLimit, mdl.RtcRegion.IfPresent(e => e?.Id), mdl.QualityMode,
                 mdl.AuditLogReason);
         }
 
