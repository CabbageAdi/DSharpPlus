--- conflicted
+++ resolved
@@ -325,12 +325,6 @@
                 #region Interaction/Integration/Application
 
                 case "interaction_create":
-<<<<<<< HEAD
-                    mbr = dat["member"].ToObject<TransportMember>();
-                    cid = (ulong)dat["channel_id"];
-                    gid = (ulong)dat["guild_id"]; //todo: check if fired in DMs
-                    await OnInteractionCreateAsync(gid, cid, mbr, dat.ToObject<DiscordInteraction>()).ConfigureAwait(false);
-=======
 
                     rawMbr = dat["member"];
 
@@ -346,7 +340,6 @@
 
                     cid = (ulong)dat["channel_id"];
                     await OnInteractionCreateAsync((ulong?)dat["guild_id"], cid, usr, mbr, dat.ToObject<DiscordInteraction>()).ConfigureAwait(false);
->>>>>>> 8ffc00f8
                     break;
 
                 case "application_command_create":
@@ -1814,14 +1807,6 @@
 
         #region Misc
 
-<<<<<<< HEAD
-        internal async Task OnInteractionCreateAsync(ulong guildId, ulong channelId, TransportMember member, DiscordInteraction interaction)
-        {
-            var usr = new DiscordUser(member.User) { Discord = this };
-            this.UserCache.AddOrUpdate(member.User.Id, usr, (old, @new) => @new);
-
-            interaction.Member = new DiscordMember(usr) { _guild_id = guildId, Discord = this };
-=======
         internal async Task OnInteractionCreateAsync(ulong? guildId, ulong channelId, TransportUser user, TransportMember member, DiscordInteraction interaction)
         {
             var usr = new DiscordUser(user) { Discord = this };
@@ -1831,14 +1816,11 @@
                 usr = new DiscordMember(usr) { _guild_id = guildId.Value, Discord = this };
 
             interaction.User = usr;
->>>>>>> 8ffc00f8
             interaction.ChannelId = channelId;
             interaction.GuildId = guildId;
             interaction.Discord = this;
             interaction.Data.Discord = this;
 
-<<<<<<< HEAD
-=======
             var resolved = interaction.Data.Resolved;
             if(resolved != null)
             {
@@ -1883,7 +1865,6 @@
                 }
             }
 
->>>>>>> 8ffc00f8
             var ea = new InteractionCreateEventArgs
             {
                 Interaction = interaction
